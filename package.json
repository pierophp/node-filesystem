--- conflicted
+++ resolved
@@ -1,10 +1,6 @@
 {
   "name": "node-filesystem",
-<<<<<<< HEAD
   "version": "1.0.0",
-=======
-  "version": "0.0.22",
->>>>>>> 7233282a
   "description": "A node filesystem manager",
   "main": "index.js",
   "repository": "git@github.com:beautybrands/node-filesystem.git",
@@ -29,13 +25,9 @@
     "coverage": "cd coverage && python -m SimpleHTTPServer 8182"
   },
   "dependencies": {
-<<<<<<< HEAD
     "@aws-sdk/client-s3": "^3.131.0",
-    "@google-cloud/storage": "^2.4.3",
-=======
     "@google-cloud/storage": "^6.4.1",
     "aws-sdk": "^2.166.0",
->>>>>>> 7233282a
     "fs-extra": "^4.0.3",
     "lodash": "^4.17.21",
     "ltrim": "^1.0.0",
@@ -47,11 +39,7 @@
     "@types/chai": "^4.0.5",
     "@types/lodash": "^4.14.182",
     "@types/mocha": "^2.2.44",
-<<<<<<< HEAD
-    "@types/node": "^14.18.22",
-=======
     "@types/node": "^18.7.6",
->>>>>>> 7233282a
     "chai": "^4.2.0",
     "dotenv": "^16.0.1",
     "mocha": "^6.0.2",
@@ -60,10 +48,6 @@
     "ts-node": "^10.9.1",
     "tsconfig-paths": "^2.4.0",
     "tslint": "^5.8.0",
-<<<<<<< HEAD
-    "tslint-config-airbnb": "^5.4.2",
-=======
->>>>>>> 7233282a
     "typescript": "^4.7.4"
   },
   "nyc": {
